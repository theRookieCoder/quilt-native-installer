--- conflicted
+++ resolved
@@ -315,7 +315,6 @@
         Command::none()
     }
 
-<<<<<<< HEAD
     fn view(&self) -> Element<'_, Self::Message> {
         Element::<Interaction>::from(
             Column::new()
@@ -361,7 +360,7 @@
                         .push(Checkbox::new(
                             self.show_snapshots,
                             "Show snapshots",
-                            Interaction::ToggleSnapshots,
+                            Interaction::SetShowSnapshots,
                         ))
                         .width(Length::Fill)
                         .align_items(Alignment::Center)
@@ -376,7 +375,7 @@
                                 Cow::from_iter(
                                     self.loader_versions
                                         .iter()
-                                        .filter(|v| self.show_betas || !v.version.pre.contains("beta"))
+                                        .filter(|v| self.show_betas || v.version.pre.is_empty())
                                         .cloned(),
                                 ),
                                 self.selected_loader_version.clone(),
@@ -388,7 +387,7 @@
                         .push(Checkbox::new(
                             self.show_betas,
                             "Show betas",
-                            Interaction::ToggleBetas,
+                            Interaction::SetShowBetas,
                         ))
                         .width(Length::Fill)
                         .align_items(Alignment::Center)
@@ -477,174 +476,5 @@
                 .push(ProgressBar::new(0.0..=1.0, self.progress)),
         )
         .map(Message::Interaction)
-=======
-    fn view(&self) -> iced::Element<'_, Self::Message> {
-        let installation_label = Text::new("Installation:").width(140.into());
-        let installation_client = Radio::new(
-            Installation::Client,
-            "Client",
-            Some(self.installation_type),
-            Interaction::SelectInstallation,
-        );
-        let installation_server = Radio::new(
-            Installation::Server,
-            "Server",
-            Some(self.installation_type),
-            Interaction::SelectInstallation,
-        );
-        let installation_row = Row::new()
-            .push(installation_label)
-            .push(installation_client)
-            .push(installation_server)
-            .width(Length::Fill)
-            .align_items(Alignment::Fill)
-            .spacing(50)
-            .padding(5);
-
-        let minecraft_version_label = Text::new("Minecraft version:").width(140.into());
-        let minecraft_version_list = PickList::new(
-            Cow::from_iter(
-                self.minecraft_versions
-                    .iter()
-                    .filter(|v| self.show_snapshots || v.stable)
-                    .cloned(),
-            ),
-            self.selected_minecraft_version.clone(),
-            Interaction::SelectMcVersion,
-        )
-        .width(200.into());
-        let enable_snapshots = Checkbox::new(
-            self.show_snapshots,
-            "Show snapshots",
-            Interaction::SetShowSnapshots,
-        );
-        let mc_row = Row::new()
-            .push(minecraft_version_label)
-            .push(minecraft_version_list)
-            .push(Space::new(20.into(), 0.into()))
-            .push(enable_snapshots)
-            .width(Length::Fill)
-            .align_items(Alignment::Center)
-            .spacing(5)
-            .padding(5);
-
-        let loader_version_label = Text::new("Loader version:").width(140.into());
-        let loader_version_list = PickList::new(
-            Cow::from_iter(
-                self.loader_versions
-                    .iter()
-                    .filter(|v| self.show_betas || v.version.pre.is_empty())
-                    .cloned(),
-            ),
-            self.selected_loader_version.clone(),
-            Interaction::SelectLoaderVersion,
-        )
-        .width(200.into());
-        let enable_betas = Checkbox::new(self.show_betas, "Show betas", Interaction::SetShowBetas);
-        let loader_row = Row::new()
-            .push(loader_version_label)
-            .push(loader_version_list)
-            .push(Space::new(20.into(), 0.into()))
-            .push(enable_betas)
-            .width(Length::Fill)
-            .align_items(Alignment::Center)
-            .spacing(5)
-            .padding(5);
-
-        let client_location_label = Text::new("Directory:").width(140.into());
-        let client_location_input = TextInput::new(
-            "Install location",
-            self.client_location.to_str().unwrap(),
-            |s| Interaction::ChangeClientLocation(PathBuf::from(s)),
-        )
-        .padding(5);
-        let client_loction_browse =
-            Button::new(Text::new("Browse...")).on_press(Interaction::BrowseClientLocation);
-        let client_location_row = Row::new()
-            .push(client_location_label)
-            .push(client_location_input)
-            .push(client_loction_browse)
-            .width(Length::Fill)
-            .align_items(Alignment::Center)
-            .spacing(5)
-            .padding(5);
-
-        let client_options_label = Text::new("Options:").width(140.into());
-        let create_profile = Checkbox::new(
-            self.generate_profile,
-            "Generate profile",
-            Interaction::GenerateProfile,
-        );
-        let client_options_row = Row::new()
-            .push(client_options_label)
-            .push(create_profile)
-            .align_items(Alignment::Center)
-            .spacing(5)
-            .padding(5);
-
-        let server_location_label = Text::new("Directory:").width(140.into());
-        let server_location_input = TextInput::new(
-            "Install location",
-            self.server_location.to_str().unwrap(),
-            |s| Interaction::ChangeServerLocation(PathBuf::from(s)),
-        )
-        .padding(5);
-        let server_loction_browse =
-            Button::new(Text::new("Browse...")).on_press(Interaction::BrowseServerLocation);
-        let server_location_row = Row::new()
-            .push(server_location_label)
-            .push(server_location_input)
-            .push(server_loction_browse)
-            .width(Length::Fill)
-            .align_items(Alignment::Center)
-            .spacing(5)
-            .padding(5);
-
-        let server_options_label = Text::new("Options:").width(140.into());
-        let download_server_jar = Checkbox::new(
-            self.download_server_jar,
-            "Download server jar",
-            Interaction::DownloadServerJar,
-        );
-        let generate_launch_script = Checkbox::new(
-            self.generate_launch_script,
-            "Generate launch script",
-            Interaction::GenerateLaunchScript,
-        );
-        let server_options_row = Row::new()
-            .push(server_options_label)
-            .push(download_server_jar)
-            .push(Space::new(35.into(), 0.into()))
-            .push(generate_launch_script)
-            .align_items(Alignment::Center)
-            .spacing(5)
-            .padding(5);
-
-        let mut column = Column::new()
-            .padding(5)
-            .spacing(5)
-            .push(installation_row)
-            .push(mc_row)
-            .push(loader_row)
-            .push(Rule::horizontal(5));
-
-        column = match self.installation_type {
-            Installation::Client => column.push(client_location_row).push(client_options_row),
-            Installation::Server => column.push(server_location_row).push(server_options_row),
-        };
-
-        let button_label = Text::new("Install")
-            .horizontal_alignment(Horizontal::Center)
-            .width(Length::Fill);
-        let mut button = Button::new(button_label).width(Length::Fill);
-        if !self.is_installing {
-            button = button.on_press(Interaction::Install);
-        }
-        let progress = ProgressBar::new(0.0..=1.0, self.progress);
-        column = column.push(button).push(progress);
-
-        let content: Element<Interaction> = column.into();
-        content.map(Message::Interaction)
->>>>>>> 4465b6d4
     }
 }